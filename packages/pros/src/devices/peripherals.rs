--- conflicted
+++ resolved
@@ -35,12 +35,10 @@
 /// If you need to store a peripherals struct for use in multiple functions, use [`DynamicPeripherals`] instead.
 /// This struct is always preferred over [`DynamicPeripherals`] when possible.
 pub struct Peripherals {
-<<<<<<< HEAD
+    /// Brain screen
     pub screen: Screen,
 
-=======
     /// Smart port 1 on the brain
->>>>>>> c86b053e
     pub port_1: SmartPort,
     /// Smart port 2 on the brain
     pub port_2: SmartPort,
@@ -102,7 +100,7 @@
 }
 
 impl Peripherals {
-<<<<<<< HEAD
+    // SAFETY: caller must ensure that the SmartPorts and AdiPorts created are unique
     unsafe fn new() -> Self {
         Self {
             screen: Screen::new(),
@@ -128,33 +126,6 @@
             port_19: SmartPort::new(19),
             port_20: SmartPort::new(20),
             port_21: SmartPort::new(21),
-=======
-    const unsafe fn new() -> Self {
-        // SAFETY: caller must ensure that the SmartPorts and AdiPorts created are unique
-        unsafe {
-            Self {
-                port_1: SmartPort::new(1),
-                port_2: SmartPort::new(2),
-                port_3: SmartPort::new(3),
-                port_4: SmartPort::new(4),
-                port_5: SmartPort::new(5),
-                port_6: SmartPort::new(6),
-                port_7: SmartPort::new(7),
-                port_8: SmartPort::new(8),
-                port_9: SmartPort::new(9),
-                port_10: SmartPort::new(10),
-                port_11: SmartPort::new(11),
-                port_12: SmartPort::new(12),
-                port_13: SmartPort::new(13),
-                port_14: SmartPort::new(14),
-                port_15: SmartPort::new(15),
-                port_16: SmartPort::new(16),
-                port_17: SmartPort::new(17),
-                port_18: SmartPort::new(18),
-                port_19: SmartPort::new(19),
-                port_20: SmartPort::new(20),
-                port_21: SmartPort::new(21),
->>>>>>> c86b053e
 
                 adi_a: AdiPort::new(1, None),
                 adi_b: AdiPort::new(2, None),
