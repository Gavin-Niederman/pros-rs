# Changelog

All notable changes to this project will be documented in this file.

The format is based on [Keep a Changelog](https://keepachangelog.com/en/1.0.0/),
and this project adheres to [Semantic Versioning](https://semver.org/spec/v2.0.0.html).

<!--
Before releasing:

- change versions in Cargo.toml
- change Unreleased to the version number
- create new Unreleased section
- update links at the end of the document
- add "New Contributors" section if there were any first-time contributors

### New Contributors

- @new-contributor made their first contribution in #11!
-->

## [Unreleased]

### Added

### Fixed

### Changed

### Removed

## [0.8.0]

### Added
- Added feedforward motor controllers (#80)
- Lightly document all APIs with missing documentation. (#70)
- Added `Debug`, `Copy`, and `Clone` derives for common structs (#70)
- Screen drawing API. (#81)
- Added screen field to `Peripherals` and `DynamicPeripherals::take_screen` method. (#81)
- Added `AdiSolenoid`, a wrapper over `AdiDigitalOut` for actuating SMC pneumatic solenoids. (#61)
- Added `AdiSwitch`, another `AdiDigitalOut` wrapper that abstracts bumper switches and limit switches. (#61)
- Added `AdiLineTracker` for abstracting the EDR line tracker sensor.

### Fixed

- Fix error handling and error type variats in ADI bindings
- Fix `AsynRobot` only running opcontrol
- Properly handle `EADDRINUSE` return for smart port errors (**Breaking Change**) (#97)

### Changed

- Re-exported printing macros from `pros::io`. (#82)
- Applied several lints to improve code quality. (#70)
- Updated to PROS version 4. (**Breaking Change**) (#81)
- Moved `vision::Rgb` into its own `color.rs` file. (**Breaking Change**) (#81)
- The VEXOS target has been updated to improve file size and floating point operation speed. (#81)
- `Peripherals::new()` is no longer const (**Breaking Change) (#81)
- Updated panic handler to print to the brain display as well as over serial (#81)
<<<<<<< HEAD
- Linked libpros through `pros_sys` rather than the vexos target spec. (#85)
=======
- Refactors digital and analog ADI input/output. (**Breaking Change**) (#61)
	- Adds LogicLevel rather than bools for controlling digital devices.
	- Adds 0-5V voltage getters and setters for analog ADI.
	- Changed analog getters and setters to use `u16` data.
- Changed `AdiPotentiometer` to return degrees rather than tenth degrees (**Breaking Change**) (#61).
	- Renamed `AdiPotentiometer::value` to `AdiPotentiometer::angle`.
- Refactors `AdiMotor` to match the smart motor APIs, having output/raw output getters/setters.
- Renamed `AdiUltrasonic::value` to `AdiUltrasonic::distance` (**Breaking Change**) (#61).
- Renamed `AdiEncoder::value` to `AdiEncoder::position` (**Breaking Change**) (#61).
- Repurposed `AdiAnalogOut` as `AdiPwmOut` to correct match port output. (**Breaking Change**) (#90).
- Moved most device-related constants into their associated struct `impl` (**Breaking Change**) (#98).
- Renamed IMU_RESET_TIMEOUT to `InertialSensor::CALIBRATION_TIMEOUT` (**Breaking Change**) (#98).
- Repurposed the `pros` crate as a metapackage without any code of its own. (**Breaking Change**) (#86)
- Split the pros-rs into several small subcrates. (**Breaking Change**) (#86)
  - `pros-async` with the async executor and robot trait.
  - `pros-devices` for device bindings.
  - `pros-sync` for the sync robot trait.
  - `pros-core` with basic abstractions over `pros-sys` needed to compile a program to the brain.
  - `pros-math` with commonly used controllers and other mathematical models.
  - `pros-panic` for the panic handler implementation.
>>>>>>> c25d1a29

### Removed

- LVGL bindings (pros-sys) and colors (pros). (**Breaking Change**) (#81)
- LLEMU/lcd bindings. (**Breaking Change**) (#81)
- Re-exported printing macros from `pros::io`. (#82)
- Applied several lints to improve code quality. (#70)
- Removed the confusingly named `write`, `ewrite`, `writeln`, and `ewriteln` macros. (**Breaking Change**) (#82)
- Removed AdiDigitalIn::new_press, instead swapping it for AdiSwitch::was_pressed. (**Breaking Change**) (#61)

## [0.7.0]

### Added

- `SmartPort` struct for device access. (#34)
- `SmartDevice` trait for common functionality across smart port devices. (#34)
- Methods to get a device's port number as well as determine if the device is plugged in or not. (#34)
- Added various missing derives for hardware-related data structures. (#34)
- `CompetitionSystem` and `CompetitionMode` structs for better retrieving information about the robot's competition state. (#38)
- `competition::system` method for retrieving the type of competition control the robot is connected to. (#38)
- New `From` implementation to convert `Quaternion` and `Euler` to their pros-sys equivalents. (#45)
- `pros::io` module for I/O related operations. (#30)
- Various types from the `no_std_io` have are re-exported from this module to provide missing functionality from `std`. (#30)
- Macros for printing to stdout (`println`, `print`, `eprintln`, etc...) (#30)
- All ADI device bindings (#55)
- `LocalKey` now has `Cell`/`RefCell`-specific methods for setting and taking values. (#42)
- `Peripherals` and `DynamicPeripherals` structs to ensure that you have only registered one device on a given smart or ADI port. (#53)
- Support for ADI Expander modules with `AdiExpander`. (#63)

### Fixed

- Fixed competition state-related getters in the `pros::competition` module. (#38)
- Fixed error handling in IMU sensor bindings. (#37)
- Fixed errors in doctests and examples throughout the crate. (#37)
- Fixed Missing ERRNO and ADI config variants in pros-sys (#55)
- Fixed incorrect error handling with `InertialSensor::status`. (#65)
- `Controller::status` now handles errors by returning `Result<ControllerStatus, ControllerError>`. (**Breaking Change**) (#74)

### Changed

- Overhauled the `competition` module with more straightforward getters for competition state. (#38) (**Breaking Change**)
- LLEMU-related macros have been prefixed with `llemu_` (e.g. `llemu_println`). (**Breaking Change**) (#30)
- Added `Debug`, `Copy`, and `Clone` derives for common structs (#37)
- Renamed `InertialSensor::is_calibrating` to `InertialSensor::calibrating`. (**Breaking Change**) (#65)
- Battery API functions now return `Result<_, BatteryError>`. (**Breaking Change**) (#62)
- Renamed `battery::get_capacity` to `battery::capacity`, `battery::get_current` -> `battery::current`, `battery::get_temperature` -> `battery::temperature`, `battery::get_voltage` -> `battery::voltage`. (**Breaking Change**) (#62)

### Removed

- Removed several broken bindings in `pros_sys` relating to competition state. (#38) (**Breaking Change**)
- `LocalKey` no longer implements `set` for non-`Cell`/`RefCell` stored values. (**Breaking change**) (#42)
- Removed the now-redundant `InertialStatus::error` function. (**Breaking Change**) (#65)

## [0.6.0] - 2024-01-14

### Added

### Fixed

- GPS sensor `set_offset` function now returns a result. The relevant PROS C bindings have been fixed as well. (**Breaking change**)
- FreeRTOS task creation now does not garble data that the provided closure captured.
- Grammar in the feature request template has been fixed.
- Wasm build flags have been updated and fixed.

### Changed

- Panicking behavior has been improved so that spawned tasks will not panic the entire program.
- Panic messages are now improved and printed over the serial connection.
- `AsyncRobot` should now be implemented using the newly stabilized async trait syntax instead of the old `async_trait` attribute macro. (**Breaking change**)
- Add contributing information, pull request templates, and changelog. (#34)
- `AdiPort` is now structured with ADI expander modules in mind. (**Breaking change**) (#34)
- Reorganized ADI, Smart Port, and builtin devices into a common `devices` module. (**Breaking change**) (#34)
- Devices now take `SmartPort`/`AdiPort` rather than a raw port index. (**Breaking change**) (#34)
- All devices now take `&mut self` for methods modifying hardware state. (**Breaking change**) (#34)

### Removed

- `Copy`/`Clone` derives for some existing device types. (**Breaking change**) (#34)
- A nonexistent runner for armv7a-vexos-eabi target has been removed from the cargo config.

## [0.5.0] - 2024-01-08

### Added

- Standard library like `Instant`s
- Optical sensor bindings.
- IMU sensor bindings.

### Fixed

- The async executor now does not starve the OS of cycles when unnecessary.

### Changed

- Updated readme with fixed grammar.

### Removed

## [0.4.0] - 2024-01-02

### Added

- Add methods to controller for checking individual buttons and axes.

### Fixed

### Changed

- Write doc comments for previously undocumented modules and functions.

### Removed

[unreleased]: https://github.com/pros-rs/pros-rs/compare/v0.8.0...HEAD
[0.4.0]: https://github.com/pros-rs/pros-rs/releases/tag/v0.4.0
[0.5.0]: https://github.com/pros-rs/pros-rs/compare/v0.4.0...v0.5.0
[0.6.0]: https://github.com/pros-rs/pros-rs/compare/v0.5.0...v0.6.0
[0.7.0]: https://github.com/pros-rs/pros-rs/compare/v0.6.0...v0.7.0
[0.8.0]: https://github.com/pros-rs/pros-rs/compare/v0.7.0...v0.8.0<|MERGE_RESOLUTION|>--- conflicted
+++ resolved
@@ -26,6 +26,8 @@
 ### Fixed
 
 ### Changed
+
+- Linked libpros through `pros_sys` rather than the vexos target spec. (#85)
 
 ### Removed
 
@@ -56,9 +58,6 @@
 - The VEXOS target has been updated to improve file size and floating point operation speed. (#81)
 - `Peripherals::new()` is no longer const (**Breaking Change) (#81)
 - Updated panic handler to print to the brain display as well as over serial (#81)
-<<<<<<< HEAD
-- Linked libpros through `pros_sys` rather than the vexos target spec. (#85)
-=======
 - Refactors digital and analog ADI input/output. (**Breaking Change**) (#61)
 	- Adds LogicLevel rather than bools for controlling digital devices.
 	- Adds 0-5V voltage getters and setters for analog ADI.
@@ -79,7 +78,6 @@
   - `pros-core` with basic abstractions over `pros-sys` needed to compile a program to the brain.
   - `pros-math` with commonly used controllers and other mathematical models.
   - `pros-panic` for the panic handler implementation.
->>>>>>> c25d1a29
 
 ### Removed
 
