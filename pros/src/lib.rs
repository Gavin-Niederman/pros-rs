#![feature(error_in_core, stdsimd, negative_impls)]
#![cfg_attr(not(target_arch = "wasm32"), no_std)]

extern crate alloc;

pub mod async_runtime;
pub mod controller;
pub mod error;
pub mod motor;
pub mod pid;
pub mod position;
pub mod sensors;
pub mod sync;
#[macro_use]
pub mod task;

#[doc(hidden)]
pub use pros_sys as __pros_sys;

#[cfg(target_os = "vexos")]
mod vexos_env;
#[cfg(target_arch = "wasm32")]
mod wasm_env;

#[cfg(not(feature = "lvgl"))]
#[macro_use]
pub mod lcd;

#[cfg(feature = "lvgl")]
#[macro_use]
pub mod lvgl;

pub mod adi;
pub mod link;

pub type Result<T = ()> = core::result::Result<T, alloc::boxed::Box<dyn core::error::Error>>;

pub trait Robot {
    fn opcontrol(&mut self) -> Result {
        Ok(())
    }
    fn auto(&mut self) -> Result {
        Ok(())
    }
    fn disabled(&mut self) -> Result {
        Ok(())
    }
    fn comp_init(&mut self) -> Result {
        Ok(())
    }
}

#[doc(hidden)]
#[macro_export]
macro_rules! __gen_exports {
    ($rbt:ty) => {
        pub static mut ROBOT: Option<$rbt> = None;

        #[doc(hidden)]
        #[no_mangle]
        extern "C" fn opcontrol() {
            <$rbt as $crate::Robot>::opcontrol(unsafe {
                ROBOT
                    .as_mut()
                    .expect("Expected initialize to run before opcontrol")
            })
            .unwrap();
        }

        #[doc(hidden)]
        #[no_mangle]
        extern "C" fn autonomous() {
            <$rbt as $crate::Robot>::auto(unsafe {
                ROBOT
                    .as_mut()
                    .expect("Expected initialize to run before auto")
            })
            .unwrap();
        }

        #[doc(hidden)]
        #[no_mangle]
        extern "C" fn disabled() {
            <$rbt as $crate::Robot>::disabled(unsafe {
                ROBOT
                    .as_mut()
                    .expect("Expected initialize to run before disabled")
            })
            .unwrap();
        }

        #[doc(hidden)]
        #[no_mangle]
        extern "C" fn competition_initialize() {
            <$rbt as $crate::Robot>::comp_init(unsafe {
                ROBOT
                    .as_mut()
                    .expect("Expected initialize to run before comp_init")
            })
            .unwrap();
        }
    };
}

/// Allows your robot code to be executed by the pros kernel.
/// If your robot struct implements Default then you can just supply this macro with its type.
/// If not, you can supply an expression that returns your robot type to initialize your robot struct.
///
/// Example of using the macro with a struct that implements Default:
/// ```rust
/// use pros::prelude::*;
/// #[derive(Default)]
/// struct ExampleRobot;
/// impl Robot for ExampleRobot {
///    fn opcontrol(&mut self) -> Result {
///       println!("Hello, world!");
///      Ok(())
///   }
/// }
/// robot!(ExampleRobot);
/// ```
///
/// Example of using the macro with a struct that does not implement Default:
/// ```rust
/// use pros::prelude::*;
/// struct ExampleRobot {
///    x: i32,
/// }
/// impl Robot for ExampleRobot {
///     fn opcontrol(&mut self) -> Result {
///         println!("Hello, world! {}", self.x);
///         Ok(())
///     }
/// }
/// impl ExampleRobot {
///     pub fn new() -> Self {
///        Self { x: 5 }
///    }
/// }
/// robot!(ExampleRobot, ExampleRobot::new());
#[macro_export]
macro_rules! robot {
    ($rbt:ty) => {
        $crate::__gen_exports!($rbt);

        #[no_mangle]
        extern "C" fn initialize() {
            unsafe {
                ::pros::__pros_sys::lcd_initialize();
            }
            unsafe {
                ROBOT = Some(Default::default());
            }
        }
    };
    ($rbt:ty, $init:expr) => {
        $crate::__gen_exports!($rbt);

        #[no_mangle]
        extern "C" fn initialize() {
            unsafe {
                ::pros::__pros_sys::lcd_initialize();
            }
            unsafe {
                ROBOT = Some($init);
            }
        }
    };
}

pub mod prelude {
    pub use crate::robot;
    pub use crate::Robot;
<<<<<<< HEAD
    pub use crate::{print, println, task_local};
    pub use pros_macros::robot;
=======
    pub use crate::{print, println};
>>>>>>> 932094af

    pub use crate::controller::*;
    pub use crate::error::PortError;
    pub use crate::lcd::{buttons::Button, LcdError};
    pub use crate::link::*;
    pub use crate::motor::*;
    pub use crate::pid::*;
    pub use crate::position::*;
    pub use crate::sensors::distance::*;
    pub use crate::sensors::gps::*;
    pub use crate::sensors::rotation::*;
    pub use crate::sensors::vision::*;
    pub use crate::task::{sleep, spawn};
}<|MERGE_RESOLUTION|>--- conflicted
+++ resolved
@@ -171,12 +171,7 @@
 pub mod prelude {
     pub use crate::robot;
     pub use crate::Robot;
-<<<<<<< HEAD
     pub use crate::{print, println, task_local};
-    pub use pros_macros::robot;
-=======
-    pub use crate::{print, println};
->>>>>>> 932094af
 
     pub use crate::controller::*;
     pub use crate::error::PortError;
